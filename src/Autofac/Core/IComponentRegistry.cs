﻿// This software is part of the Autofac IoC container
// Copyright © 2011 Autofac Contributors
// https://autofac.org
//
// Permission is hereby granted, free of charge, to any person
// obtaining a copy of this software and associated documentation
// files (the "Software"), to deal in the Software without
// restriction, including without limitation the rights to use,
// copy, modify, merge, publish, distribute, sublicense, and/or sell
// copies of the Software, and to permit persons to whom the
// Software is furnished to do so, subject to the following
// conditions:
//
// The above copyright notice and this permission notice shall be
// included in all copies or substantial portions of the Software.
//
// THE SOFTWARE IS PROVIDED "AS IS", WITHOUT WARRANTY OF ANY KIND,
// EXPRESS OR IMPLIED, INCLUDING BUT NOT LIMITED TO THE WARRANTIES
// OF MERCHANTABILITY, FITNESS FOR A PARTICULAR PURPOSE AND
// NONINFRINGEMENT. IN NO EVENT SHALL THE AUTHORS OR COPYRIGHT
// HOLDERS BE LIABLE FOR ANY CLAIM, DAMAGES OR OTHER LIABILITY,
// WHETHER IN AN ACTION OF CONTRACT, TORT OR OTHERWISE, ARISING
// FROM, OUT OF OR IN CONNECTION WITH THE SOFTWARE OR THE USE OR
// OTHER DEALINGS IN THE SOFTWARE.

using System;
using System.Collections.Generic;

namespace Autofac.Core
{
    /// <summary>
    /// Provides component registrations according to the services they provide.
    /// </summary>
    public interface IComponentRegistry : IDisposable
    {
        /// <summary>
        /// Gets the set of properties used during component registration.
        /// </summary>
        /// <value>
        /// An <see cref="IDictionary{TKey, TValue}"/> that can be used to share
        /// context across registrations.
        /// </value>
        IDictionary<string, object> Properties { get; }

        /// <summary>
        /// Gets the set of registered components.
        /// </summary>
        IEnumerable<IComponentRegistration> Registrations { get; }

        /// <summary>
        /// Gets the registration sources that are used by the registry.
        /// </summary>
        IEnumerable<IRegistrationSource> Sources { get; }

        /// <summary>
        /// Gets a value indicating whether the registry contains its own components.
        /// True if the registry contains its own components; false if it is forwarding
        /// registrations from another external registry.
        /// </summary>
        /// <remarks>This property is used when walking up the scope tree looking for
        /// registrations for a new customised scope.</remarks>
        bool HasLocalComponents { get; }

        /// <summary>
        /// Attempts to find a default registration for the specified service.
        /// </summary>
        /// <param name="service">The service to look up.</param>
        /// <param name="registration">The default registration for the service.</param>
        /// <returns>True if a registration exists.</returns>
        bool TryGetRegistration(Service service, out IComponentRegistration registration);

        /// <summary>
        /// Determines whether the specified service is registered.
        /// </summary>
        /// <param name="service">The service to test.</param>
        /// <returns>True if the service is registered.</returns>
        bool IsRegistered(Service service);

        /// <summary>
        /// Selects from the available registrations after ensuring that any
        /// dynamic registration sources that may provide <paramref name="service"/>
        /// have been invoked.
        /// </summary>
        /// <param name="service">The service for which registrations are sought.</param>
        /// <returns>Registrations supporting <paramref name="service"/>.</returns>
        IEnumerable<IComponentRegistration> RegistrationsFor(Service service);

        /// <summary>
<<<<<<< HEAD
        /// Selects all available decorator registrations that can be applied to the specified registration.
        /// </summary>
        /// <param name="registration">The registration for which decorator registrations are sought.</param>
        /// <returns>Decorator registrations applicable to <paramref name="registration"/>.</returns>
        IEnumerable<IComponentRegistration> DecoratorsFor(IComponentRegistration registration);
=======
        /// Fired whenever a component is registered - either explicitly or via a
        /// <see cref="IRegistrationSource"/>.
        /// </summary>
        event EventHandler<ComponentRegisteredEventArgs> Registered;

        /// <summary>
        /// Add a registration source that will provide registrations on-the-fly.
        /// </summary>
        /// <param name="source">The source to register.</param>
        void AddRegistrationSource(IRegistrationSource source);

        /// <summary>
        /// Gets the registration sources that are used by the registry.
        /// </summary>
        IEnumerable<IRegistrationSource> Sources { get; }

        /// <summary>
        /// Gets a value indicating whether the registry contains its own components.
        /// True if the registry contains its own components; false if it is forwarding
        /// registrations from another external registry.
        /// </summary>
        /// <remarks>This property is used when walking up the scope tree looking for
        /// registrations for a new customised scope.</remarks>
        bool HasLocalComponents { get; }

        /// <summary>
        /// Fired when an <see cref="IRegistrationSource"/> is added to the registry.
        /// </summary>
        event EventHandler<RegistrationSourceAddedEventArgs> RegistrationSourceAdded;
>>>>>>> 5ae6bf4e
    }
}<|MERGE_RESOLUTION|>--- conflicted
+++ resolved
@@ -85,43 +85,5 @@
         /// <returns>Registrations supporting <paramref name="service"/>.</returns>
         IEnumerable<IComponentRegistration> RegistrationsFor(Service service);
 
-        /// <summary>
-<<<<<<< HEAD
-        /// Selects all available decorator registrations that can be applied to the specified registration.
-        /// </summary>
-        /// <param name="registration">The registration for which decorator registrations are sought.</param>
-        /// <returns>Decorator registrations applicable to <paramref name="registration"/>.</returns>
-        IEnumerable<IComponentRegistration> DecoratorsFor(IComponentRegistration registration);
-=======
-        /// Fired whenever a component is registered - either explicitly or via a
-        /// <see cref="IRegistrationSource"/>.
-        /// </summary>
-        event EventHandler<ComponentRegisteredEventArgs> Registered;
-
-        /// <summary>
-        /// Add a registration source that will provide registrations on-the-fly.
-        /// </summary>
-        /// <param name="source">The source to register.</param>
-        void AddRegistrationSource(IRegistrationSource source);
-
-        /// <summary>
-        /// Gets the registration sources that are used by the registry.
-        /// </summary>
-        IEnumerable<IRegistrationSource> Sources { get; }
-
-        /// <summary>
-        /// Gets a value indicating whether the registry contains its own components.
-        /// True if the registry contains its own components; false if it is forwarding
-        /// registrations from another external registry.
-        /// </summary>
-        /// <remarks>This property is used when walking up the scope tree looking for
-        /// registrations for a new customised scope.</remarks>
-        bool HasLocalComponents { get; }
-
-        /// <summary>
-        /// Fired when an <see cref="IRegistrationSource"/> is added to the registry.
-        /// </summary>
-        event EventHandler<RegistrationSourceAddedEventArgs> RegistrationSourceAdded;
->>>>>>> 5ae6bf4e
     }
 }