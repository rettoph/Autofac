﻿// Copyright (c) Autofac Project. All rights reserved.
// Licensed under the MIT License. See LICENSE in the project root for license information.

using Autofac.Builder;
using Autofac.Core;
using Autofac.Core.Activators.ProvidedInstance;
using Autofac.Core.Activators.Reflection;
using Autofac.Core.Lifetime;
using Autofac.Core.Registration;
using Autofac.Util;

namespace Autofac.Test;

internal static class Factory
{
<<<<<<< HEAD
    internal static class Factory
    {
        public static IComponentRegistration CreateSingletonRegistration(IEnumerable<Service> services, IInstanceActivator activator)
        {
            return CreateRegistration(services, activator, RootScopeLifetime.Instance, InstanceSharing.Shared);
        }

        public static IComponentRegistration CreateSingletonRegistration(Type implementation)
        {
            return CreateSingletonRegistration(
                new Service[] { new TypedService(implementation) },
                CreateReflectionActivator(implementation));
        }

        public static IComponentRegistration CreateRegistration(IEnumerable<Service> services, IInstanceActivator activator, IComponentLifetime lifetime, InstanceSharing sharing)
        {
            return new ComponentRegistration(
                Guid.NewGuid(),
                activator,
                lifetime,
                sharing,
                InstanceOwnership.OwnedByLifetimeScope,
                services,
                GetDefaultMetadata());
        }

        public static IComponentRegistration CreateSingletonRegistration<T>(T instance)
        {
            return RegistrationBuilder
                .ForDelegate((c, p) => instance)
                .SingleInstance()
                .CreateRegistration();
        }

        public static IComponentRegistration CreateSingletonObjectRegistration(object instance)
        {
            return CreateSingletonRegistration(instance);
        }

        public static IComponentRegistration CreateSingletonObjectRegistration()
        {
            return CreateSingletonRegistration(
                new Service[] { new TypedService(typeof(object)) },
                CreateReflectionActivator(typeof(object)));
        }

        public static ReflectionActivator CreateReflectionActivator(Type implementation)
        {
            return CreateReflectionActivator(
                implementation,
                NoParameters);
        }

        public static ReflectionActivator CreateReflectionActivator(Type implementation, IEnumerable<Parameter> parameters)
        {
            return CreateReflectionActivator(
                implementation,
                parameters,
                NoProperties);
        }

        public static ReflectionActivator CreateReflectionActivator(Type implementation, IEnumerable<Parameter> parameters, IEnumerable<Parameter> properties)
        {
            return new ReflectionActivator(
                implementation,
                new DefaultConstructorFinder(),
                new MostParametersConstructorSelector(),
                parameters,
                properties);
        }

        public static ReflectionActivator CreateReflectionActivator(Type implementation, IConstructorFinder customFinder)
        {
            return new ReflectionActivator(
                implementation,
                customFinder,
                new MostParametersConstructorSelector(),
                NoParameters,
                NoProperties);
        }

        public static ReflectionActivator CreateReflectionActivator(Type implementation, IConstructorSelector customSelector)
        {
            return new ReflectionActivator(
                implementation,
                new DefaultConstructorFinder(),
                customSelector,
                NoParameters,
                NoProperties);
        }

        public static ProvidedInstanceActivator CreateProvidedInstanceActivator(object instance)
        {
            return new ProvidedInstanceActivator(instance);
        }

        private static IDictionary<string, object> GetDefaultMetadata()
        {
            return new Dictionary<string, object>
=======
    public static IComponentRegistration CreateSingletonRegistration(IEnumerable<Service> services, IInstanceActivator activator)
    {
        return CreateRegistration(services, activator, RootScopeLifetime.Instance, InstanceSharing.Shared);
    }

    public static IComponentRegistration CreateSingletonRegistration(Type implementation)
    {
        return CreateSingletonRegistration(
            new Service[] { new TypedService(implementation) },
            CreateReflectionActivator(implementation));
    }

    public static IComponentRegistration CreateRegistration(IEnumerable<Service> services, IInstanceActivator activator, IComponentLifetime lifetime, InstanceSharing sharing)
    {
        return new ComponentRegistration(
            Guid.NewGuid(),
            activator,
            lifetime,
            sharing,
            InstanceOwnership.OwnedByLifetimeScope,
            services,
            GetDefaultMetadata());
    }

    public static IComponentRegistration CreateSingletonRegistration<T>(T instance)
    {
        return RegistrationBuilder
            .ForDelegate((c, p) => instance)
            .SingleInstance()
            .CreateRegistration();
    }

    public static IComponentRegistration CreateSingletonObjectRegistration(object instance)
    {
        return CreateSingletonRegistration(instance);
    }

    public static IComponentRegistration CreateSingletonObjectRegistration()
    {
        return CreateSingletonRegistration(
            new Service[] { new TypedService(typeof(object)) },
            CreateReflectionActivator(typeof(object)));
    }

    public static ReflectionActivator CreateReflectionActivator(Type implementation)
    {
        return CreateReflectionActivator(
            implementation,
            NoParameters);
    }

    public static ReflectionActivator CreateReflectionActivator(Type implementation, IEnumerable<Parameter> parameters)
    {
        return CreateReflectionActivator(
            implementation,
            parameters,
            NoProperties);
    }

    public static ReflectionActivator CreateReflectionActivator(Type implementation, IEnumerable<Parameter> parameters, IEnumerable<Parameter> properties)
    {
        return new ReflectionActivator(
            implementation,
            new DefaultConstructorFinder(),
            new MostParametersConstructorSelector(),
            parameters,
            properties);
    }

    public static ReflectionActivator CreateReflectionActivator(Type implementation, IConstructorSelector customSelector)
    {
        return new ReflectionActivator(
            implementation,
            new DefaultConstructorFinder(),
            customSelector,
            NoParameters,
            NoProperties);
    }

    public static ProvidedInstanceActivator CreateProvidedInstanceActivator(object instance)
    {
        return new ProvidedInstanceActivator(instance);
    }

    private static IDictionary<string, object> GetDefaultMetadata()
    {
        return new Dictionary<string, object>
>>>>>>> 0362f7ea
            {
                { MetadataKeys.RegistrationOrderMetadataKey, SequenceGenerator.GetNextUniqueSequence() },
            };
    }

    public static IComponentRegistryBuilder CreateEmptyComponentRegistryBuilder()
    {
        return new ComponentRegistryBuilder(new DefaultRegisteredServicesTracker(), new Dictionary<string, object>());
    }

    public static IComponentRegistry CreateEmptyComponentRegistry()
    {
        return CreateEmptyComponentRegistryBuilder().Build();
    }

    public static IContainer CreateEmptyContainer()
    {
        return new ContainerBuilder().Build();
    }

    public static IComponentContext CreateEmptyContext()
    {
        return CreateEmptyContainer();
    }

    public static readonly IEnumerable<Parameter> NoParameters = Enumerable.Empty<Parameter>();

    public static readonly IEnumerable<Parameter> NoProperties = Enumerable.Empty<Parameter>();
}<|MERGE_RESOLUTION|>--- conflicted
+++ resolved
@@ -13,107 +13,6 @@
 
 internal static class Factory
 {
-<<<<<<< HEAD
-    internal static class Factory
-    {
-        public static IComponentRegistration CreateSingletonRegistration(IEnumerable<Service> services, IInstanceActivator activator)
-        {
-            return CreateRegistration(services, activator, RootScopeLifetime.Instance, InstanceSharing.Shared);
-        }
-
-        public static IComponentRegistration CreateSingletonRegistration(Type implementation)
-        {
-            return CreateSingletonRegistration(
-                new Service[] { new TypedService(implementation) },
-                CreateReflectionActivator(implementation));
-        }
-
-        public static IComponentRegistration CreateRegistration(IEnumerable<Service> services, IInstanceActivator activator, IComponentLifetime lifetime, InstanceSharing sharing)
-        {
-            return new ComponentRegistration(
-                Guid.NewGuid(),
-                activator,
-                lifetime,
-                sharing,
-                InstanceOwnership.OwnedByLifetimeScope,
-                services,
-                GetDefaultMetadata());
-        }
-
-        public static IComponentRegistration CreateSingletonRegistration<T>(T instance)
-        {
-            return RegistrationBuilder
-                .ForDelegate((c, p) => instance)
-                .SingleInstance()
-                .CreateRegistration();
-        }
-
-        public static IComponentRegistration CreateSingletonObjectRegistration(object instance)
-        {
-            return CreateSingletonRegistration(instance);
-        }
-
-        public static IComponentRegistration CreateSingletonObjectRegistration()
-        {
-            return CreateSingletonRegistration(
-                new Service[] { new TypedService(typeof(object)) },
-                CreateReflectionActivator(typeof(object)));
-        }
-
-        public static ReflectionActivator CreateReflectionActivator(Type implementation)
-        {
-            return CreateReflectionActivator(
-                implementation,
-                NoParameters);
-        }
-
-        public static ReflectionActivator CreateReflectionActivator(Type implementation, IEnumerable<Parameter> parameters)
-        {
-            return CreateReflectionActivator(
-                implementation,
-                parameters,
-                NoProperties);
-        }
-
-        public static ReflectionActivator CreateReflectionActivator(Type implementation, IEnumerable<Parameter> parameters, IEnumerable<Parameter> properties)
-        {
-            return new ReflectionActivator(
-                implementation,
-                new DefaultConstructorFinder(),
-                new MostParametersConstructorSelector(),
-                parameters,
-                properties);
-        }
-
-        public static ReflectionActivator CreateReflectionActivator(Type implementation, IConstructorFinder customFinder)
-        {
-            return new ReflectionActivator(
-                implementation,
-                customFinder,
-                new MostParametersConstructorSelector(),
-                NoParameters,
-                NoProperties);
-        }
-
-        public static ReflectionActivator CreateReflectionActivator(Type implementation, IConstructorSelector customSelector)
-        {
-            return new ReflectionActivator(
-                implementation,
-                new DefaultConstructorFinder(),
-                customSelector,
-                NoParameters,
-                NoProperties);
-        }
-
-        public static ProvidedInstanceActivator CreateProvidedInstanceActivator(object instance)
-        {
-            return new ProvidedInstanceActivator(instance);
-        }
-
-        private static IDictionary<string, object> GetDefaultMetadata()
-        {
-            return new Dictionary<string, object>
-=======
     public static IComponentRegistration CreateSingletonRegistration(IEnumerable<Service> services, IInstanceActivator activator)
     {
         return CreateRegistration(services, activator, RootScopeLifetime.Instance, InstanceSharing.Shared);
@@ -183,6 +82,16 @@
             properties);
     }
 
+    public static ReflectionActivator CreateReflectionActivator(Type implementation, IConstructorFinder customFinder)
+    {
+        return new ReflectionActivator(
+            implementation,
+            customFinder,
+            new MostParametersConstructorSelector(),
+            NoParameters,
+            NoProperties);
+    }
+
     public static ReflectionActivator CreateReflectionActivator(Type implementation, IConstructorSelector customSelector)
     {
         return new ReflectionActivator(
@@ -201,7 +110,6 @@
     private static IDictionary<string, object> GetDefaultMetadata()
     {
         return new Dictionary<string, object>
->>>>>>> 0362f7ea
             {
                 { MetadataKeys.RegistrationOrderMetadataKey, SequenceGenerator.GetNextUniqueSequence() },
             };
